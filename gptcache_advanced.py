--- conflicted
+++ resolved
@@ -131,12 +131,6 @@
                                sql_url=f"sqlite:///{os.path.join(CACHE_DIR, 'cache.db')}")
         vector_base = VectorBase("faiss", **vector_params)
         #eviction_base = EvictionBase("dynamc_eviction")
-<<<<<<< HEAD
-        eviction_base = EvictionBase("memory", policy="LRU", maxsize=5, clean_size=1)
-        #data_manager = get_data_manager(cache_base, vector_base, eviction_base=EvictionBase("dynamic_eviction"))
-        #data_manager = get_data_manager(cache_base, vector_base, eviction_base=EvictionBase("dynamic_eviction"))
-        data_manager = get_data_manager(cache_base, vector_base, eviction_base)
-=======
         
         # For testing memory eviction
         #data_manager = get_data_manager(cache_base, vector_base, eviction_base=EvictionBase("memory", policy="LRU", maxsize=5, clean_size=1))
@@ -146,7 +140,6 @@
 
         # For testing dynamic eviction
         #data_manager = get_data_manager(cache_base, vector_base, eviction_base=EvictionBase("dynamic_eviction", maxsize=4))
->>>>>>> da47f59c
 
         # DatasetManager setup
         manager = DatasetManager()
@@ -206,11 +199,7 @@
             for question in partial_questions:
                 print(f"Processing question: {question}")
                 process_request(question, cached_llm, semantic_cache, CacheLogger, use_cache=True, llm=llm)
-<<<<<<< HEAD
-                #check_faiss_index()
-=======
                 inspect_faiss_index('./persistent_cache/faiss.index')
->>>>>>> da47f59c
             CacheLogger.close()
             report_path = cache_analyzer.generate_latest_run_report(log_dir="cache_logs")
             print(f"Performance report saved to: {report_path}")
