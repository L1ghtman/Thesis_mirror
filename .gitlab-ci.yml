mirror_to_github:
  stage: deploy
  image: alpine:latest
  variables:
    GIT_STRATEGY: clone
  only:
    - main
<<<<<<< HEAD
    - magnitude_based_temp  # Your new branch
=======
    - magnitude_based_temp
>>>>>>> 6eec5957
  before_script:
    - apk update && apk add git openssh-client
    - git config --global user.name "${GITLAB_USER_NAME}"
    - git config --global user.email "${GITLAB_USER_EMAIL}"
  script:
    # Test authentication first
    - echo "Testing GitHub authentication..."
    - git ls-remote https://${GITHUB_USERNAME}:${GITHUB_TOKEN}@github.com/${GITHUB_USERNAME}/${GITHUB_REPO}.git
    
    # Set up GitHub remote
    - git remote add github https://${GITHUB_USERNAME}:${GITHUB_TOKEN}@github.com/${GITHUB_USERNAME}/${GITHUB_REPO}.git
    
    # Create actual local branches for each remote branch
    - for branch in $(git branch -r | grep -v '\->'); do
    -   branch_name=$(echo $branch | sed 's/origin\///')
    -   git checkout -b $branch_name $branch
    - done
    
    # Push all branches to GitHub
    - git push github --all
    - git push github --tags
    
    # Verify push
    - echo "Successfully pushed to GitHub"<|MERGE_RESOLUTION|>--- conflicted
+++ resolved
@@ -5,11 +5,7 @@
     GIT_STRATEGY: clone
   only:
     - main
-<<<<<<< HEAD
-    - magnitude_based_temp  # Your new branch
-=======
     - magnitude_based_temp
->>>>>>> 6eec5957
   before_script:
     - apk update && apk add git openssh-client
     - git config --global user.name "${GITLAB_USER_NAME}"
